--- conflicted
+++ resolved
@@ -1,10 +1,6 @@
 {
   "name": "@theintern/digdug",
-<<<<<<< HEAD
-  "version": "2.6.0-pre",
-=======
   "version": "2.5.1-pre",
->>>>>>> 84cff4dc
   "description": "Dig Dug. A simple abstraction library for downloading and launching WebDriver service tunnels.",
   "repository": {
     "type": "git",
